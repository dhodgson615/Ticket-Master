"""
Ticket-Master: AI-powered GitHub issue generator

A tool that uses AI to suggest GitHub issues with descriptions
based on the contents of a Git repository.
"""

__version__ = "0.1.0"
__author__ = "Ticket-Master Contributors"
__description__ = "AI-powered GitHub issue generator"

from .repository import Repository
from .issue import Issue
<<<<<<< HEAD
from .auth import Authentication, AuthenticationError, GitHubAuthError
=======
from .commit import Commit
from .branch import Branch
from .pull_request import PullRequest
>>>>>>> 3edcd954
from .database import Database, UserDatabase, ServerDatabase
from .llm import LLM, LLMProvider, LLMBackend
from .prompt import Prompt, PromptTemplate, PromptType
from .pipe import Pipe, PipelineStep, PipeStage
from .data_scraper import DataScraper

__all__ = [
    "Repository",
    "Issue",
<<<<<<< HEAD
    "Authentication",
    "AuthenticationError",
    "GitHubAuthError",
=======
    "Commit",
    "Branch",
    "PullRequest",
>>>>>>> 3edcd954
    "Database",
    "UserDatabase",
    "ServerDatabase",
    "LLM",
    "LLMProvider",
    "LLMBackend",
    "Prompt",
    "PromptTemplate",
    "PromptType",
    "Pipe",
    "PipelineStep",
    "PipeStage",
    "DataScraper",
    "__version__",
]<|MERGE_RESOLUTION|>--- conflicted
+++ resolved
@@ -11,13 +11,10 @@
 
 from .repository import Repository
 from .issue import Issue
-<<<<<<< HEAD
 from .auth import Authentication, AuthenticationError, GitHubAuthError
-=======
 from .commit import Commit
 from .branch import Branch
 from .pull_request import PullRequest
->>>>>>> 3edcd954
 from .database import Database, UserDatabase, ServerDatabase
 from .llm import LLM, LLMProvider, LLMBackend
 from .prompt import Prompt, PromptTemplate, PromptType
@@ -27,15 +24,12 @@
 __all__ = [
     "Repository",
     "Issue",
-<<<<<<< HEAD
     "Authentication",
     "AuthenticationError",
     "GitHubAuthError",
-=======
     "Commit",
     "Branch",
     "PullRequest",
->>>>>>> 3edcd954
     "Database",
     "UserDatabase",
     "ServerDatabase",
